package(default_visibility = ["//visibility:public"])

licenses(["notice"])

# Export for the PIP package.
exports_files(["__init__.py"])

cc_library(
    name = "qsim",
    deps = [
        ":fuser_basic",
        ":mux",
        ":state_space",
        "@com_google_absl//absl/container:flat_hash_map",
        "@com_google_absl//absl/memory",
        "@com_google_absl//absl/strings",
        "@local_config_tf//:libtensorflow_framework",
        "@local_config_tf//:tf_header_lib",
    ],
)

cc_library(
    name = "fuser_basic",
    srcs = ["fuser_basic.cc"],
    hdrs = ["fuser_basic.h"],
    deps = [
        "//tensorflow_quantum/core/src:circuit",
        "@local_config_tf//:libtensorflow_framework",
        "@local_config_tf//:tf_header_lib",
    ],
)

cc_test(
    name = "fuser_basic_test",
    srcs = ["fuser_basic_test.cc"],
    deps = [
        ":fuser_basic",
        "//tensorflow_quantum/core/src:circuit",
        "//tensorflow_quantum/core/src:gates_def",
        "@com_google_absl//absl/container:flat_hash_map",
        "@com_google_googletest//:gtest_main",
        "@local_config_tf//:libtensorflow_framework",
        "@local_config_tf//:tf_header_lib",
    ],
)

cc_library(
    name = "mux",
    srcs = ["mux.cc"],
    hdrs = ["mux.h"],
    deps = [
        ":state_space",
        ":state_space_avx",
        ":state_space_slow",
        ":state_space_sse",
        "@com_google_absl//absl/memory",
    ],
)

cc_test(
    name = "mux_test",
    srcs = ["mux_test.cc"],
    deps = [
        ":mux",
        "@com_google_googletest//:gtest_main",
    ],
)

cc_library(
    name = "state_space",
    srcs = ["state_space.cc"],
    hdrs = ["state_space.h"],
    deps = [
        ":fuser_basic",
        ":util",
        "//tensorflow_quantum/core/proto:pauli_sum_cc_proto",
        "//tensorflow_quantum/core/src:circuit",
        "//tensorflow_quantum/core/src:circuit_parser",
        "//tensorflow_quantum/core/src:matrix",
        "@com_google_absl//absl/container:flat_hash_set",
        "@local_config_tf//:libtensorflow_framework",
        "@local_config_tf//:tf_header_lib",
    ],
)

cc_test(
    name = "state_space_test",
    srcs = ["state_space_test.cc"],
    deps = [
        ":mux",
        ":state_space",
        "//tensorflow_quantum/core/proto:pauli_sum_cc_proto",
        "//tensorflow_quantum/core/src:circuit",
        "@com_google_googletest//:gtest_main",
    ],
)

cc_library(
    name = "state_space_slow",
    srcs = ["state_space_slow.cc"],
    hdrs = ["state_space_slow.h"],
    deps = [
        ":state_space",
        "//tensorflow_quantum/core/src:matrix",
        "@local_config_tf//:libtensorflow_framework",
        "@local_config_tf//:tf_header_lib",
    ],
)

cc_library(
    name = "state_space_avx",
    srcs = ["state_space_avx.cc"],
    hdrs = ["state_space_avx.h"],
    deps = [
        ":state_space",
        ":util",
        "@local_config_tf//:libtensorflow_framework",
        "@local_config_tf//:tf_header_lib",
    ],
)

cc_library(
    name = "state_space_sse",
    srcs = ["state_space_sse.cc"],
    hdrs = ["state_space_sse.h"],
    deps = [
        ":state_space",
        ":util",
        "@local_config_tf//:libtensorflow_framework",
        "@local_config_tf//:tf_header_lib",
    ],
)

cc_library(
    name = "util",
    srcs = ["util.cc"],
    hdrs = ["util.h"],
<<<<<<< HEAD
    deps = [
        "@com_google_absl//absl/container:flat_hash_set",
=======
    deps = [],
)

cc_test(
    name = "util_test",
    srcs = ["util_test.cc"],
    deps = [
        ":util",
        "@com_google_googletest//:gtest_main",
>>>>>>> 8306c383
    ],
)<|MERGE_RESOLUTION|>--- conflicted
+++ resolved
@@ -135,11 +135,9 @@
     name = "util",
     srcs = ["util.cc"],
     hdrs = ["util.h"],
-<<<<<<< HEAD
     deps = [
         "@com_google_absl//absl/container:flat_hash_set",
-=======
-    deps = [],
+    ],
 )
 
 cc_test(
@@ -148,6 +146,5 @@
     deps = [
         ":util",
         "@com_google_googletest//:gtest_main",
->>>>>>> 8306c383
     ],
 )